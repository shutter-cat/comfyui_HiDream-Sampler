--- conflicted
+++ resolved
@@ -1,6 +1,3 @@
-<<<<<<< HEAD
-![image](https://github.com/user-attachments/assets/42ae28d2-5170-4955-894d-e5458784e22a)
-=======
 ## Added Many improvements! ##
 - Added "use_uncensored_llm" option - this currently loads a different llama3.1-8b model that is just as censored as the first model. I will work on setting up a proper LLM replacement here, but may take a few days to get working properly. Until then this is just a "try a different LLM model" button. ** THIS IS STILL A WIP, DON'T @ ME **
 - Renamed the existing node to "HiDream Sampler"
@@ -27,8 +24,7 @@
 - Full/Dev/Fast requires roughly 27GB VRAM
 - NF4 requires roughly 15GB VRAM
 
-![image](https://github.com/user-attachments/assets/3d4e9bee-772b-4c57-84cb-b5a6da30efd5)
->>>>>>> 2998b0f6
+![image](https://github.com/user-attachments/assets/42ae28d2-5170-4955-894d-e5458784e22a)
 
 # HiDreamSampler for ComfyUI
 
